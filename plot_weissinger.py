from __future__ import division
import sqlitedict
import numpy
import matplotlib.pyplot as plt
from mpl_toolkits.mplot3d import Axes3D
from matplotlib import cm

"""
User-set options:
"""
db_name = 'aerostruct.db'
start_iteration = 0
show_wing = True
show_tube = True

db = sqlitedict.SqliteDict(db_name, 'openmdao')

def _get_lengths(self, A, B, axis):
    return numpy.sqrt(numpy.sum((B - A)**2, axis=axis))

cl = []
cd = []
twist = []
mesh = []
r = []
t = []
sec_forces = []
normals = []
cos_dih = []
lift = []
vonmises = []

for case_name, case_data in db.iteritems():
    if "metadata" in case_name or "derivs" in case_name:
        continue # don't plot these cases

<<<<<<< HEAD
    cl.append(case_data['Unknowns']['CL'])
    cd.append(case_data['Unknowns']['CD_i'])
    twist.append(case_data['Unknowns']['twist'])
    mesh.append(case_data['Unknowns']['mesh'])
    # r.append(case_data['Unknowns']['r'])
    # t.append(case_data['Unknowns']['t'])

mesh0 = mesh[-1]

def plot_wing(mesh, r=None, t=None, tube_only=False):
    fig = plt.figure()
    ax = fig.gca(projection='3d')
    plt.tight_layout()
    ax.set_axis_off()

    x = mesh[:, :, 0]
    y = mesh[:, :, 1]
    z = mesh[:, :, 2]
    if not tube_only:
        ax.plot_wireframe(x, y, z, rstride=1, cstride=1, color='k')
    max_dim = numpy.max(mesh)

    chord = mesh[1, :, 0] - mesh[0, :, 0]

    if r != None and t != None:
        num_circ = 40
        fem_origin = 0.35
        p = numpy.linspace(0, 2*numpy.pi, num_circ)
        R, P = numpy.meshgrid(r, p)
        X, Z = R*numpy.cos(P), R*numpy.sin(P)
        X[:] += fem_origin * chord
        Y = numpy.empty(X.shape)
        Y[:] = numpy.linspace(0, max_dim, n)
        colors = numpy.empty(X.shape)
        colors[:, :] = t
        colors = colors / numpy.max(colors)
        ax.plot_surface(X, Y, Z, rstride=1, cstride=1, facecolors=cm.YlOrRd(colors), linewidth=0, antialiased=False)
    ax.auto_scale_xyz([-max_dim/2, max_dim/2], [0, max_dim], [-max_dim/2, max_dim/2])
    plt.show()

n = mesh0.shape[1]

r = numpy.ones(n) * .5
t = numpy.arange(n) * .2

plot_wing(mesh0)
plot_wing(mesh0, r, t, tube_only=True)
plot_wing(mesh0, r, t)
=======
    mesh.append(case_data['Unknowns']['mesh'])
    try:
        r.append(case_data['Unknowns']['r'])
        t.append(case_data['Unknowns']['t'])
        vonmises.append(case_data['Unknowns']['vonmises'])
    except:
        pass
    try:
        cl.append(case_data['Unknowns']['CL'])
        cd.append(case_data['Unknowns']['CD'])
        twist.append(case_data['Unknowns']['twist'])
        normals.append(case_data['Unknowns']['normals'])
        cos_dih.append(case_data['Unknowns']['cos_dih'])
        sec_forces.append(case_data['Unknowns']['sec_forces'])
    except:
        pass

if show_wing:
    for i in range(len(sec_forces)):
        L = sec_forces[i][:, 2] / normals[i][:, 2]
        lift.append(L.T * cos_dih[i])

def plot_wing(mesh, iteration):
    az = ax.azim
    el = ax.elev
    dist = ax.dist

    mesh0 = mesh[iteration]


    ax.set_axis_off()

    x = mesh0[:, :, 0]
    y = mesh0[:, :, 1]
    z = mesh0[:, :, 2]
    if show_wing:
        ax.plot_wireframe(x, y, z, rstride=1, cstride=1, color='k')

    if show_tube:
        r0 = r[iteration]
        t0 = t[iteration]
        r0 = numpy.hstack((r0, r0[-1]))
        t0 = numpy.hstack((t0, t0[-1]))
        n = mesh0.shape[1]
        num_circ = 40
        fem_origin = 0.35
        p = numpy.linspace(0, 2*numpy.pi, num_circ)
        R, P = numpy.meshgrid(r0, p)
        X, Z = R*numpy.cos(P), R*numpy.sin(P)
        chords = mesh0[1, :, 0] - mesh0[0, :, 0]
        X[:] += -fem_origin * chords + mesh0[1, :, 0]
        Y = numpy.empty(X.shape)
        Y[:] = numpy.linspace(0, mesh0[0, -1, 1], n)
        colors = numpy.empty(X.shape)
        colors[:, :] = t0
        colors = colors / numpy.max(colors)
        ax.plot_surface(X, Y, Z, rstride=1, cstride=1, facecolors=cm.YlOrRd(colors), linewidth=0, antialiased=False)
    max_dim = numpy.max(numpy.max(mesh0))
    ax.auto_scale_xyz([-max_dim/4, max_dim/4], [max_dim/4, 3*max_dim/4], [-max_dim/4, max_dim/4])
    ax.set_title("Iteration: {}".format(iteration))

    ax.view_init(elev=el, azim=az) #Reproduce view


def plot_sides(mesh, twist, lift, t, vonmises, curr_pos):
    m_vals = mesh[curr_pos]
    span = (m_vals[0, :, 1] / (m_vals[0, -1, 1]) - 0.5) * 2
    span_diff = ((m_vals[0, :-1, 1] + m_vals[0, 1:, 1])/2 / (m_vals[0, -1, 1]) - 0.5) * 2

    if show_tube:
        thick_vals = t[curr_pos]
        vm_vals = vonmises[curr_pos]

        ax4.plot(span_diff, thick_vals, lw=2, c='b')
        ax4.locator_params(axis='y',nbins=3)
        ax4.locator_params(axis='x',nbins=3)
        ax4.set_ylabel('thickness', rotation="horizontal", ha="right")

        ax5.plot(span_diff, vm_vals, lw=2, c='b')
        ax5.locator_params(axis='y',nbins=3)
        ax5.locator_params(axis='x',nbins=3)
        ax5.set_ylabel('von mises', rotation="horizontal", ha="right")

    if show_wing:
        t_vals = twist[curr_pos]
        l_vals = lift[curr_pos]

        ax2.plot(span, t_vals, lw=2, c='b')
        ax2.locator_params(axis='y',nbins=3)
        ax2.locator_params(axis='x',nbins=3)
        ax2.set_ylabel('twist', rotation="horizontal", ha="right")

        ax3.plot(span_diff, l_vals, lw=2, c='b')
        ax3.locator_params(axis='y',nbins=3)
        ax3.locator_params(axis='x',nbins=3)
        ax3.set_ylabel('lift', rotation="horizontal", ha="right")




def key_event(e):
    global curr_pos

    if e.key == "right":
        curr_pos = curr_pos + 1
    elif e.key == "left":
        curr_pos = curr_pos - 1
    else:
        return
    curr_pos = curr_pos % len(mesh)

    ax.cla()
    plot_wing(mesh, curr_pos)

    if show_wing:
        ax2.cla()
        ax3.cla()
    if show_tube:
        ax4.cla()
        ax5.cla()

    plot_sides(mesh, twist, lift, t, vonmises, curr_pos)

    fig.canvas.draw()

curr_pos = start_iteration % len(mesh)

fig = plt.figure(figsize=(12, 6), facecolor='white')
ax = plt.subplot2grid((4,8), (0,0), rowspan=4, colspan=4, projection='3d')
n_cases = len(twist)

if show_wing and not show_tube:
    ax2 = plt.subplot2grid((4,8), (0,4), rowspan=2, colspan=4)
    ax3 = plt.subplot2grid((4,8), (2,4), rowspan=2, colspan=4)
if show_tube and not show_wing:
    ax4 = plt.subplot2grid((4,8), (0,4), rowspan=2, colspan=4)
    ax5 = plt.subplot2grid((4,8), (2,4), rowspan=2, colspan=4)
if show_wing and show_tube:
    ax2 = plt.subplot2grid((4,8), (0,4), colspan=4)
    ax3 = plt.subplot2grid((4,8), (1,4), colspan=4)
    ax4 = plt.subplot2grid((4,8), (2,4), colspan=4)
    ax5 = plt.subplot2grid((4,8), (3,4), colspan=4)


fig.canvas.mpl_connect('key_press_event', key_event)
plot_wing(mesh, curr_pos)
plot_sides(mesh, twist, lift, t, vonmises, curr_pos)
plt.tight_layout()
plt.show()
>>>>>>> 36723029
<|MERGE_RESOLUTION|>--- conflicted
+++ resolved
@@ -34,56 +34,6 @@
     if "metadata" in case_name or "derivs" in case_name:
         continue # don't plot these cases
 
-<<<<<<< HEAD
-    cl.append(case_data['Unknowns']['CL'])
-    cd.append(case_data['Unknowns']['CD_i'])
-    twist.append(case_data['Unknowns']['twist'])
-    mesh.append(case_data['Unknowns']['mesh'])
-    # r.append(case_data['Unknowns']['r'])
-    # t.append(case_data['Unknowns']['t'])
-
-mesh0 = mesh[-1]
-
-def plot_wing(mesh, r=None, t=None, tube_only=False):
-    fig = plt.figure()
-    ax = fig.gca(projection='3d')
-    plt.tight_layout()
-    ax.set_axis_off()
-
-    x = mesh[:, :, 0]
-    y = mesh[:, :, 1]
-    z = mesh[:, :, 2]
-    if not tube_only:
-        ax.plot_wireframe(x, y, z, rstride=1, cstride=1, color='k')
-    max_dim = numpy.max(mesh)
-
-    chord = mesh[1, :, 0] - mesh[0, :, 0]
-
-    if r != None and t != None:
-        num_circ = 40
-        fem_origin = 0.35
-        p = numpy.linspace(0, 2*numpy.pi, num_circ)
-        R, P = numpy.meshgrid(r, p)
-        X, Z = R*numpy.cos(P), R*numpy.sin(P)
-        X[:] += fem_origin * chord
-        Y = numpy.empty(X.shape)
-        Y[:] = numpy.linspace(0, max_dim, n)
-        colors = numpy.empty(X.shape)
-        colors[:, :] = t
-        colors = colors / numpy.max(colors)
-        ax.plot_surface(X, Y, Z, rstride=1, cstride=1, facecolors=cm.YlOrRd(colors), linewidth=0, antialiased=False)
-    ax.auto_scale_xyz([-max_dim/2, max_dim/2], [0, max_dim], [-max_dim/2, max_dim/2])
-    plt.show()
-
-n = mesh0.shape[1]
-
-r = numpy.ones(n) * .5
-t = numpy.arange(n) * .2
-
-plot_wing(mesh0)
-plot_wing(mesh0, r, t, tube_only=True)
-plot_wing(mesh0, r, t)
-=======
     mesh.append(case_data['Unknowns']['mesh'])
     try:
         r.append(case_data['Unknowns']['r'])
@@ -232,5 +182,4 @@
 plot_wing(mesh, curr_pos)
 plot_sides(mesh, twist, lift, t, vonmises, curr_pos)
 plt.tight_layout()
-plt.show()
->>>>>>> 36723029
+plt.show()