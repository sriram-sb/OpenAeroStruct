--- conflicted
+++ resolved
@@ -432,11 +432,7 @@
         N = trefftz_normal
         T = numpy.array([self._trefftz_dist, 0, 0], dtype="complex")
         for ind in xrange(num_y - 1):
-<<<<<<< HEAD
-            P = 0.5 * (mesh[1, ind + 0, :] + mesh[1, ind + 1, :])
-=======
             P = 0.5 * mesh[1, ind + 0, :] + 0.5 * mesh[1, ind + 1, :]
->>>>>>> 8d75bc5a
             s = numpy.dot(T-P, N)
             trefftz_points[ind] = P + s * N
         '''
